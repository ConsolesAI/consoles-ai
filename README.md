## What is it?

<<<<<<< HEAD
Consoles gives AI applications access to infrastructure and enhanced capabilities through clean, intuitive APIs. Some features are available without an API key, while premium features require one.

## Installation
```bash
npm install consoles-ai
```

## Quick Start

```typescript
import { Consoles } from 'consoles-ai';

// Initialize without API key for free features
const consoles = new Consoles();

// Create a Solana wallet (free)
const wallet = consoles.web3.createWallet();
console.log('Wallet address:', wallet.publicKey.toString());

// Get Jupiter DEX price (free)
const price = await consoles.web3.solana.getJupiterPrice('token-address');
console.log('Price:', price);

// Add API key for premium features
consoles.setApiKey('your-api-key');

// Use premium features like Extract
const data = await consoles.extract({
  type: 'text',
  content: 'Your content here',
  prompt: 'Extract key information'
});
```
=======
Consoles gives applications access to infrastructure and enhanced capabilities through clean, intuitive APIs.
>>>>>>> bad8f6ec

## Available APIs

### Web3 SDK
Blockchain integration with both free and premium features.

#### Free Features (No API Key Required)
```typescript
const consoles = new Consoles();
const web3 = consoles.web3;

// Wallet operations
const wallet = web3.createWallet();
const privateKey = web3.getPrivateKey(wallet);
const loadedWallet = web3.loadWallet(privateKey);

// Basic price checking
const jupiterPrice = await web3.solana.getJupiterPrice('token-address');

// Custom RPC
web3.setRpcEndpoint('your-rpc-url');
```

#### Premium Features (API Key Required)
```typescript
const consoles = new Consoles('your-api-key');
const web3 = consoles.web3;

// Aggregated price feeds
const prices = await web3.solana.price('token-address');
// Returns prices from Jupiter, Raydium, PumpFun

// Create and trade tokens
const tokenResult = await web3.solana.createToken({
  metadata: {
    name: "My Token",
    symbol: "MYTKN",
    description: "Description"
  },
  buyAmount: 0.1
});

// DEX trading with best price routing
const swapResult = await web3.solana.swap({
  from: { token: 'SOL', amount: '0.1' },
  to: { token: 'USDC' },
  dex: 'jupiter',
  slippage: '100' // 1% slippage
});
```

### Extract (Premium)
Transform any content into structured data with AI. Requires API key.

#### Basic Usage
```typescript
import { Consoles } from 'consoles-ai';
import { z } from 'zod';

const consoles = new Consoles('your-api-key');

// Using Zod schema with descriptions
const productSchema = z.object({
  name: z.string().describe('Product name'),
  price: z.number().describe('Price in USD'),
  description: z.string().describe('Product description'),
  inStock: z.boolean().optional().describe('Current availability status')
});

const data = await consoles.extract({
  type: 'text',
  content: `
    New iPhone 15 Pro
    Price: $999
    Experience the most powerful iPhone ever.
    Currently in stock.
  `,
  schema: productSchema
});

// Response:
// {
//   status: 'success',
//   result: {
//     name: "iPhone 15 Pro",
//     price: 999,
//     description: "Experience the most powerful iPhone ever",
//     inStock: true
//   },
//   usage: {
//     input_tokens: 28,
//     output_tokens: 12,
//     total_tokens: 40,
//     input_cost: "0.0003",
//     output_cost: "0.0001",
//     total_cost: "0.0004"
//   }
// }
```

#### Document Analysis
```typescript
const financials = await consoles.extract({
  type: 'url',
  content: 'https://s22.q4cdn.com/959853165/files/doc_financials/2023/ar/NVDA-2023-Annual-Report.pdf',
  schemaDescription: "Extract financial metrics including revenue, net income, and GPU revenue (all in millions USD)",
  prompt: 'Extract the key financial metrics from FY2023'
});

// Response
{
  status: 'success',
  result: {
    revenue: 26974,
    netIncome: 4368,
    gpuRevenue: 22035
  },
  usage: {
    input_tokens: 4537,
    output_tokens: 21,
    total_tokens: 4558,
    input_cost: "0.0045",
    output_cost: "0.0013",
    total_cost: "0.0058"
  }
}
```

#### Media Processing
```typescript
// Extract podcast insights with streaming
const podcastSchema = z.object({
  topics: z.array(z.string()).describe('Main topics discussed in the podcast'),
  keyMoments: z.array(
    z.object({
      timestamp: z.string().describe('Timestamp in HH:MM:SS format'),
      summary: z.string().describe('Brief summary of the key moment')
    })
  )
});

const stream = await consoles.extract({
  type: 'file',
  content: new Blob([audioBuffer], { type: 'audio/mp3' }),
  schema: podcastSchema,
  stream: true
});

// Process stream chunks
for await (const chunk of stream) {
  console.log('Received chunk:', chunk);
}

// Generate YouTube chapters
const chapterSchema = z.array(
  z.object({
    timestamp: z.string().describe('Chapter start time in HH:MM:SS format'),
    title: z.string().describe('Short, descriptive chapter title'),
    summary: z.string().describe('Detailed description of chapter content')
  })
);

const chapters = await consoles.extract({
  type: 'url',
  content: 'https://youtube.com/watch?v=example',
  schema: chapterSchema,
  prompt: 'Generate detailed chapter markers with timestamps and summaries'
});

// Response
{
  status: 'success',
  result: [
    {
      timestamp: "00:00:00",
      title: "Introduction",
      summary: "Overview of topics and speaker introduction"
    },
    {
      timestamp: "00:02:15",
      title: "Core Concepts",
      summary: "Explanation of fundamental principles and key terminology"
    },
    {
      timestamp: "00:15:30",
      title: "Real World Applications",
      summary: "Practical examples and use cases in production environments"
    }
  ],
  usage: {
    input_tokens: 3245,
    output_tokens: 156,
    total_tokens: 3401,
    input_cost: "0.0032",
    output_cost: "0.0011",
    total_cost: "0.0043"
  }
}
```

#### Using Natural Language Schema
```typescript
// Extract with schema description
const data = await consoles.extract({
  type: 'file',
  content: {
    data: pdfBuffer.toString('base64'),
    mimeType: 'application/pdf'
  },
  schemaDescription: 'Extract company metrics including revenue, profit margins, and year-over-year growth. Revenue should be a number, margins should be percentages, and growth should be a number representing the percentage change.',
  prompt: 'Focus on the most recent fiscal year'
});

// Response
{
  status: 'success',
  result: {
    revenue: 26974000000,
    profitMargin: 28.5,
    yearOverYearGrowth: 32.7
  },
  usage: {
    input_tokens: 3245,
    output_tokens: 156,
    total_tokens: 3401,
    input_cost: "0.0032",
    output_cost: "0.0011",
    total_cost: "0.0043"
  }
}
```

### Browser (Premium)
Managed browser automation at scale.

```typescript
const consoles = new Consoles('your-api-key');

const browser = consoles.browser('default');
const session = await browser.launch();
await session.goto('https://example.com');
const screenshot = await session.screenshot();
```

### VM (Premium)
On-demand compute resources for AI workloads.

```typescript
const consoles = new Consoles('your-api-key');

const vm = consoles.vm;
// VM operations require API key
```

### Sandbox (Premium)
Secure environment for running untrusted code.

```typescript
const consoles = new Consoles('your-api-key');

const sandbox = consoles.sandbox;
// Sandbox operations require API key
```

## Documentation

Visit our [documentation](https://docs.consoles.ai) for more information:

- [API Reference](https://docs.consoles.ai/reference) - Complete API documentation including supported file types and formats
- [Tutorials](https://docs.consoles.ai/tutorials) - Step-by-step guides
- [Free vs Premium Features](https://docs.consoles.ai/features) - Detailed feature comparison
- [Getting an API Key](https://consoles.ai/signup) - Sign up for premium features
- [How-to Guides](https://docs.consoles.ai/how-to) - Practical guides for common tasks
- [Explanation](https://docs.consoles.ai/explanation) - Concepts and technical details

## Links

[Docs](https://docs.consoles.ai) • [Discord](https://discord.gg/consoles) • [support@consoles.ai](mailto:support@consoles.ai)<|MERGE_RESOLUTION|>--- conflicted
+++ resolved
@@ -1,9 +1,13 @@
 ## What is it?
 
-<<<<<<< HEAD
-Consoles gives AI applications access to infrastructure and enhanced capabilities through clean, intuitive APIs. Some features are available without an API key, while premium features require one.
-
-## Installation
+Consoles gives AI applications access to infrastructure and enhanced capabilities through clean, intuitive APIs.
+
+## Available APIs
+
+### Extract
+Transform any content into structured data with AI.
+
+#### Installation
 ```bash
 npm install consoles-ai
 ```
@@ -34,9 +38,6 @@
   prompt: 'Extract key information'
 });
 ```
-=======
-Consoles gives applications access to infrastructure and enhanced capabilities through clean, intuitive APIs.
->>>>>>> bad8f6ec
 
 ## Available APIs
 
