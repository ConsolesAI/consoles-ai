{
  "name": "consoles-ai",
<<<<<<< HEAD
  "version": "0.0.50",
=======
  "version": "0.0.53",
>>>>>>> 7c7c0e1b
  "description": "ConsolesAI SDK and CLI tool",
  "main": "index.ts",
  "types": "types/types.d.ts",
  "bin": {
    "consoles-ai": "cli/index.js"
  },
  "scripts": {
    "test": "echo \"Error: no test specified\" && exit 1",
    "build": "tsc"
  },
  "repository": {
    "type": "git",
    "url": "git+https://github.com/consolesai/consoles-ai.git"
  },
  "keywords": [
    "consoles-ai",
    "ai sdk",
    "ai framework",
    "cloud cli",
    "cli",
    "ai tool"
  ],
  "author": "ConsolesAI",
  "license": "MIT",
  "bugs": {
    "url": "https://github.com/consolesai/consoles-ai/issues"
  },
  "homepage": "https://github.com/consolesai/consoles-ai#readme",
  "dependencies": {
    "@acusti/parsing": "^0.14.3",
    "@cloudflare/workers-types": "^4.20240605.0",
    "axios": "^1.7.2",
    "chalk": "^5.3.0",
    "commander": "^12.0.0",
    "cowsay": "^1.6.0",
    "esbuild": "^0.15.12",
    "figlet": "^1.7.0",
    "hono": "^4.3.7",
    "inquirer": "^9.2.23",
    "install": "^0.13.0",
    "npm": "^10.8.1",
    "open": "^10.1.0",
    "os": "^0.1.2",
    "typescript": "^5.4.5",
    "zod": "^3.23.8",
    "zod-to-json-schema": "^3.23.0"
  },
  "devDependencies": {
    "@types/figlet": "^1.5.8",
    "@types/node": "^20.12.12"
  },
  "type": "module"
}<|MERGE_RESOLUTION|>--- conflicted
+++ resolved
@@ -1,13 +1,9 @@
 {
   "name": "consoles-ai",
-<<<<<<< HEAD
-  "version": "0.0.50",
-=======
   "version": "0.0.53",
->>>>>>> 7c7c0e1b
   "description": "ConsolesAI SDK and CLI tool",
   "main": "index.ts",
-  "types": "types/types.d.ts",
+  "types": "types/typ.d.ts",
   "bin": {
     "consoles-ai": "cli/index.js"
   },
